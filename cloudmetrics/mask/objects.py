"""
Routines for evaluating (cloud) object metrics directly from (cloud) masks
"""
from ..objects import label as label_objects
from ..objects import metrics as obj_metrics
<<<<<<< HEAD
from ..utils import make_periodic_cloud_mask
=======
from ..utils import make_periodic_mask, print_object_labels
>>>>>>> 25b22778


def _evaluate_metric(metric_name, mask, periodic_domain, object_connectivity=1):
    """
    Identify individual (cloud) objects in the (cloud) mask and compute a
    specific metric on these objects
    """
    try:
        metric_function = getattr(obj_metrics, metric_name)
    except AttributeError:
        raise NotImplementedError(f"Object metric `{metric_name}` not implemented")
    if periodic_domain:
<<<<<<< HEAD
        cloud_mask = make_periodic_cloud_mask(
            field=cloud_mask, object_connectivity=object_connectivity
        )
=======
        mask = make_periodic_mask(mask=mask, object_connectivity=object_connectivity)
        print_object_labels(mask)
>>>>>>> 25b22778

    object_labels = label_objects(mask=mask, connectivity=object_connectivity)

<<<<<<< HEAD
    return metric_function(
        object_labels=cloud_object_labels, periodic_domain=periodic_domain
    )
=======
    return metric_function(object_labels=object_labels)
>>>>>>> 25b22778


def _make_mask_function_name(metric_name):
    """
    Generate a name for the metric function that applies directly to a mask

    The naming convention for object functions that apply directly to masks is
        `{op}_{measure}` -> `{op}_object_{measure}`,
    e.g.
        `num_objects` -> `num_objects`
        `mean_perimeter_length` -> `mean_object_perimeter_length`
        `cop` -> `cop_objects`
    """
    if "objects" in metric_name:
        return metric_name

    op, *measure_parts = metric_name.split("_")
    if len(measure_parts) == 0:
        return f"{op}_objects"
    else:
        return "_".join([op, "object"] + measure_parts)


_OBJECT_FUNCTION_TEMPLATE = """
def {function_name}(mask, periodic_domain, object_connectivity=1):
    '''{docstring}'''
    return _evaluate_metric(
        metric_name="{metric_name}",
        mask=mask,
        periodic_domain=periodic_domain,
        object_connectivity=object_connectivity,
    )
"""


def _make_mask_function_strings():
    for (metric_name, fn) in obj_metrics.ALL_METRIC_FUNCTIONS.items():
        metric_docstring = fn.__doc__.strip()
        function_name = _make_mask_function_name(metric_name=metric_name)
        metric_docstring = metric_docstring[0].lower() + metric_docstring[1:]
        docstring = f"Identify individual objects in the mask and {metric_docstring}"
        mask_function_str = _OBJECT_FUNCTION_TEMPLATE.format(
            metric_name=metric_name, docstring=docstring, function_name=function_name
        )
        yield mask_function_str


for _mask_function_string in _make_mask_function_strings():
    exec(_mask_function_string)<|MERGE_RESOLUTION|>--- conflicted
+++ resolved
@@ -3,11 +3,7 @@
 """
 from ..objects import label as label_objects
 from ..objects import metrics as obj_metrics
-<<<<<<< HEAD
-from ..utils import make_periodic_cloud_mask
-=======
-from ..utils import make_periodic_mask, print_object_labels
->>>>>>> 25b22778
+from ..utils import make_periodic_mask
 
 
 def _evaluate_metric(metric_name, mask, periodic_domain, object_connectivity=1):
@@ -20,24 +16,11 @@
     except AttributeError:
         raise NotImplementedError(f"Object metric `{metric_name}` not implemented")
     if periodic_domain:
-<<<<<<< HEAD
-        cloud_mask = make_periodic_cloud_mask(
-            field=cloud_mask, object_connectivity=object_connectivity
-        )
-=======
         mask = make_periodic_mask(mask=mask, object_connectivity=object_connectivity)
-        print_object_labels(mask)
->>>>>>> 25b22778
 
     object_labels = label_objects(mask=mask, connectivity=object_connectivity)
 
-<<<<<<< HEAD
-    return metric_function(
-        object_labels=cloud_object_labels, periodic_domain=periodic_domain
-    )
-=======
-    return metric_function(object_labels=object_labels)
->>>>>>> 25b22778
+    return metric_function(object_labels=object_labels, periodic_domain=periodic_domain)
 
 
 def _make_mask_function_name(metric_name):
