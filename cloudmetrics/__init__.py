<<<<<<< HEAD
from .orientation import orientation
=======
from .metrics.open_sky import open_sky
from .metrics.iorg import iorg
>>>>>>> 22f645b3
<|MERGE_RESOLUTION|>--- conflicted
+++ resolved
@@ -1,6 +1,3 @@
-<<<<<<< HEAD
-from .orientation import orientation
-=======
+from .metrics.orientation import orientation
 from .metrics.open_sky import open_sky
-from .metrics.iorg import iorg
->>>>>>> 22f645b3
+from .metrics.iorg import iorg