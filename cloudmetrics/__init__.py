--- conflicted
+++ resolved
@@ -1,6 +1,5 @@
 from .metrics.open_sky import open_sky
 from .metrics.iorg import iorg
-<<<<<<< HEAD
 from .metrics.fourier import (
     compute_spectra,
     spectral_anisotropy,
@@ -10,6 +9,4 @@
     spectral_length_moment,
     compute_all_spectral,
 )
-=======
-from .metrics.fractal_dimension import fractal_dimension
->>>>>>> 874cba5a
+from .metrics.fractal_dimension import fractal_dimension