--- conflicted
+++ resolved
@@ -1,24 +1,7 @@
-<<<<<<< HEAD
-from . import objects
-from .metrics.open_sky import open_sky
-from .metrics.iorg import iorg
-from .metrics.objects import (
-    num_clouds as num_cloud_objects,
-    max_length_scale as max_cloud_length_scale,
-    mean_length_scale as mean_cloud_length_scale,
-    mean_perimeter_length as mean_cloud_perimeter_length,
-    mean_eccentricity as mean_cloud_eccentricity,
-)
-
-from .metrics.orientation import orientation
-from .metrics.open_sky import open_sky
-from .metrics.iorg import iorg
-from .metrics.fourier import (
-=======
+from . import objects  # noqa
 from .metrics.cloud_fraction import cloud_fraction  # noqa
 from .metrics.fourier import (  # noqa
     compute_all_spectral,
->>>>>>> 68951b16
     compute_spectra,
     spectral_anisotropy,
     spectral_length_median,
@@ -28,6 +11,13 @@
 )
 from .metrics.fractal_dimension import fractal_dimension  # noqa
 from .metrics.iorg import iorg  # noqa
+from .metrics.objects import max_length_scale as max_cloud_length_scale  # noqa
+from .metrics.objects import mean_eccentricity as mean_cloud_eccentricity  # noqa
+from .metrics.objects import mean_length_scale as mean_cloud_length_scale  # noqa
+from .metrics.objects import (  # noqa
+    mean_perimeter_length as mean_cloud_perimeter_length,
+)
+from .metrics.objects import num_clouds as num_cloud_objects  # noqa
 from .metrics.open_sky import open_sky  # noqa
 from .metrics.orientation import orientation  # noqa
 from .metrics.woi import compute_swt, woi1, woi2, woi3  # noqa