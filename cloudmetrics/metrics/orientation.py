--- conflicted
+++ resolved
@@ -22,17 +22,11 @@
 
 def orientation(cloud_mask, debug=False, periodic_domain=False):
     """
-<<<<<<< HEAD
-    Compute the scene's degree of directional alignment using the
-    cloud mask's raw image moment covariance matrix. Code based on:
-    https://github.com/alyssaq/blog/blob/master/posts/150114-054922_computing-the-axes-or-orientation-of-a-blob.md
-=======
     Compute a measure for a single cloud_mask's degree of directional alignment,
     using the cloud_mask's raw image moment covariance matrix. Code based on:
     https://github.com/alyssaq/blog/blob/master/posts/150114-054922_computing-the-axes-or-orientation-of-a-blob.md.
     Note that this function currently does not support periodic boundary
     conditions (use the wavelet-based orientation measure woi3 for such scenes).
->>>>>>> e341cc6e
 
     Parameters
     ----------
@@ -42,7 +36,9 @@
     Returns
     -------
     orie : float
-        Orientation measure (dimensionless value between 0-1, with 0 denoting no preferential direction of orientation and 1 denoting that all information is oriented in one direction)
+        Orientation measure (dimensionless value between 0-1, with 0 denoting
+        no preferential direction of orientation and 1 denoting that all
+        information is oriented in one direction)
 
     """
 
