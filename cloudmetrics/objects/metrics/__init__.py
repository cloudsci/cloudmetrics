--- conflicted
+++ resolved
@@ -8,20 +8,9 @@
     mean_length_scale,
     mean_perimeter_length,
 )
-<<<<<<< HEAD
 from .rdf import rdf  # noqa
-
-
-def num_objects(object_labels):
-    """
-    Compute number of labelled objects
-    """
-    regions = _get_regionprops(object_labels=object_labels)
-    return len(regions)
-=======
 from .num_objects import num_objects  # noqa
 from .scai import scai  # noqa
->>>>>>> fa3fcc2a
 
 
 def _find_labelled_objects_functions():
