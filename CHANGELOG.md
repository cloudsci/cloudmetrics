--- conflicted
+++ resolved
@@ -4,7 +4,12 @@
 
 [Full Changelog](https://github.com/cloudsci/cloudmetrics/compare/v0.2.0...HEAD)
 
-<<<<<<< HEAD
+*new features*
+
+- scalar field standard deviation metric, available as `scalar.std`
+  [\#64](https://github.com/cloudsci/cloudmetrics/pull/64) By Leif Denby
+  (@leifdenby)
+
 *changed defaults*
 
 - open-sky metric calculation (`mask.open_sky`) now only returns max-value by
@@ -15,13 +20,8 @@
 
 - add zenodo DOI badge and citation information
   [\#66](https://github.com/cloudsci/cloudmetrics/pull/66) Leif Denby
-=======
-*new features*
+  (@leifdenby)
 
-- scalar field standard deviation metric, available as `scalar.std`
-  [\#64](https://github.com/cloudsci/cloudmetrics/pull/64) By Leif Denby
->>>>>>> 26bf4cce
-  (@leifdenby)
 
 ## [v0.2.0](https://github.com/cloudsci/cloudmetrics/tree/v0.2.0)
 
