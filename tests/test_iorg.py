import numpy as np
import pytest

import cloudmetrics
from cloudmetrics.utils import create_circular_mask, make_periodic_mask


@pytest.mark.parametrize("periodic_domain", [True, False])
@pytest.mark.parametrize("connectivity", [1, 2])
def test_lattice_of_squares(periodic_domain, connectivity):
    """
    1. Regular lattice of squares (iOrg -> 0)
    """
    # 1. Regular lattice of squares
    mask = np.zeros((512, 512))
    mask[::16, ::16] = 1
    mask[1::16, ::16] = 1
    mask[::16, 1::16] = 1
    mask[1::16, 1::16] = 1

    if periodic_domain:
        mask = make_periodic_mask(mask, object_connectivity=connectivity)

<<<<<<< HEAD
    i_org = cloudmetrics.mask.iorg_objects(
        cloud_mask,
=======
    i_org = cloudmetrics.mask.iorg(
        mask,
>>>>>>> 25b22778
        periodic_domain=periodic_domain,
    )
    np.testing.assert_allclose(i_org, 0.0, atol=0.1)


@pytest.mark.parametrize("periodic_domain", [True, False])
@pytest.mark.parametrize("connectivity", [1, 2])
def test_random_points(periodic_domain, connectivity):
    """
    2. Randomly scattered points (iOrg -> 0.5)
    """
    # 2. Randomly scattered points
    posScene = np.random.randint(0, high=512, size=(1000, 2))
    mask = np.zeros((512, 512))
    mask[posScene[:, 0], posScene[:, 1]] = 1

    if periodic_domain:
        mask = make_periodic_mask(mask, object_connectivity=connectivity)

<<<<<<< HEAD
    i_org = cloudmetrics.mask.iorg_objects(
        cloud_mask,
=======
    i_org = cloudmetrics.mask.iorg(
        mask,
>>>>>>> 25b22778
        periodic_domain=periodic_domain,
    )
    np.testing.assert_allclose(i_org, 0.5, atol=0.1)


@pytest.mark.parametrize("periodic_domain", [True, False])
@pytest.mark.parametrize("connectivity", [1, 2])
def test_single_uniform_circle(periodic_domain, connectivity):
    """
    3. One large, uniform circle with noise around it (iOrg -> 1)
    """
    # 3. One large, uniform circle with noise around it
    mask = np.zeros((512, 512))
    maw = 128
    mask_circle = create_circular_mask(maw, maw).astype(int)
    mask[:maw, :maw] = mask_circle
    # mask[maw-20:2*maw-20,maw-50:2*maw-50] = mask;
    tadd = np.random.rand(maw, maw)
    ind = np.where(tadd > 0.4)
    tadd[ind] = 1
    ind = np.where(tadd <= 0.4)
    tadd[ind] = 0
    mask[:maw, :maw] += tadd
    mask[mask > 1] = 1

    if periodic_domain:
        mask = make_periodic_mask(mask, object_connectivity=connectivity)

<<<<<<< HEAD
    i_org = cloudmetrics.mask.iorg_objects(
        cloud_mask,
=======
    i_org = cloudmetrics.mask.iorg(
        mask,
>>>>>>> 25b22778
        periodic_domain=periodic_domain,
    )
    np.testing.assert_allclose(i_org, 1.0, atol=0.1)<|MERGE_RESOLUTION|>--- conflicted
+++ resolved
@@ -21,13 +21,8 @@
     if periodic_domain:
         mask = make_periodic_mask(mask, object_connectivity=connectivity)
 
-<<<<<<< HEAD
-    i_org = cloudmetrics.mask.iorg_objects(
-        cloud_mask,
-=======
     i_org = cloudmetrics.mask.iorg(
         mask,
->>>>>>> 25b22778
         periodic_domain=periodic_domain,
     )
     np.testing.assert_allclose(i_org, 0.0, atol=0.1)
@@ -47,13 +42,8 @@
     if periodic_domain:
         mask = make_periodic_mask(mask, object_connectivity=connectivity)
 
-<<<<<<< HEAD
-    i_org = cloudmetrics.mask.iorg_objects(
-        cloud_mask,
-=======
     i_org = cloudmetrics.mask.iorg(
         mask,
->>>>>>> 25b22778
         periodic_domain=periodic_domain,
     )
     np.testing.assert_allclose(i_org, 0.5, atol=0.1)
@@ -82,13 +72,8 @@
     if periodic_domain:
         mask = make_periodic_mask(mask, object_connectivity=connectivity)
 
-<<<<<<< HEAD
-    i_org = cloudmetrics.mask.iorg_objects(
-        cloud_mask,
-=======
     i_org = cloudmetrics.mask.iorg(
         mask,
->>>>>>> 25b22778
         periodic_domain=periodic_domain,
     )
     np.testing.assert_allclose(i_org, 1.0, atol=0.1)