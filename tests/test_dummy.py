import cloudmetrics
<<<<<<< HEAD
import numpy
=======
>>>>>>> 433a3c3a


def test_dummy():
    # dummy test which always passes
    pass<|MERGE_RESOLUTION|>--- conflicted
+++ resolved
@@ -1,8 +1,4 @@
 import cloudmetrics
-<<<<<<< HEAD
-import numpy
-=======
->>>>>>> 433a3c3a
 
 
 def test_dummy():
